--- conflicted
+++ resolved
@@ -13,14 +13,9 @@
 from layers import Layer
 from models.mlp import MLP
 from rnn import RNN
-import utils.tools
+from utils import floatX
 from utils.tools import (
     concatenate,
-<<<<<<< HEAD
-    floatX,
-    init_rngs,
-=======
->>>>>>> fc926657
     init_weights,
     norm_weight,
     ortho_weight,
@@ -37,21 +32,6 @@
         super(GRU, self).__init__(dim_in, dim_hs, name=name, **kwargs)
 
     @staticmethod
-<<<<<<< HEAD
-    def factory(dim_in=None, dim_h=None, **kwargs):
-        return GRU(dim_in, dim_h, **kwargs)
-
-    @staticmethod
-    def mlp_factory(dim_in, dim_h, a_net=None, **kwargs):
-        mlps = RNN.mlp_factory(dim_in, dim_h, **kwargs)
-
-        if a_net is not None:
-            input_net_aux = MLP.factory(dim_in=dim_in, dim_out=2*dim_h,
-                                        name='input_net_aux', **a_net)
-            mlps['input_net_aux'] = input_net_aux
-
-        return mlps
-=======
     def factory(data_iter=None, dim_in=None, dim_out=None, dim_hs=None,
                 i_net=None, a_net=None, o_net=None, c_net=None, **kwargs):
         '''Factory for creating MLPs for GRU and returning instance.
@@ -111,7 +91,6 @@
         kwargs.update(**mlps)
 
         return GRU(dim_in, dim_hs, dim_out=dim_out, **kwargs)
->>>>>>> fc926657
 
     def set_tparams(self):
         tparams = super(GRU, self).set_tparams()
@@ -184,26 +163,12 @@
     def get_output_args(self, *args):
         return args[self.param_idx[2 * (self.n_layers - 1) + 1]:self.param_idx[2 * (self.n_layers - 1) + 2]]
 
-<<<<<<< HEAD
-        y_aux = self.input_net_aux.preact(x_, *aux_params)
-        y_input = self.input_net.preact(x_, *input_params)
-=======
     def get_conditional_args(self, *args):
         return args[self.param_idx[2 * (self.n_layers - 1) + 2]:self.param_idx[2 * (self.n_layers - 1) + 3]]
->>>>>>> fc926657
 
     def get_aux_args(self, *args):
         return args[self.param_idx[2 * (self.n_layers - 1) + 3]:self.param_idx[2 * (self.n_layers - 1) + 4]]
 
-<<<<<<< HEAD
-        preact = self.output_net.preact(h, *output_params)
-        return h, preact
-
-    def step_sample_cond(self, h_, x_, c, *params):
-        Ura, Urb = self.get_recurrent_args(*params)
-        aux_params = self.get_aux_args(*params)
-        input_params = self.get_input_args(*params)
-=======
     def step_sample_preact(self, *params):
         '''Returns preact for sampling step.'''
 
@@ -214,7 +179,6 @@
 
         Urs           = self.get_recurrent_args(*params)
         input_params  = self.get_input_args(*params)
->>>>>>> fc926657
         output_params = self.get_output_args(*params)
         aux_params = self.get_aux_args(*params)
 
@@ -234,12 +198,8 @@
                 y_aux = self.inter_nets[i].step_preact(h, *inter_params)
                 y_input = self.inter_nets[self.n_layers - 1 + i]
 
-<<<<<<< HEAD
-        return h, x, p
-=======
         preact = self.output_net.preact(h, *output_params)
         return h, preact
->>>>>>> fc926657
 
     def _step(self, m, y_a, y_i, h_, Ura, Urb):
         preact = T.dot(h_, Ura) + y_a
@@ -250,13 +210,6 @@
         h = m * h + (1 - m) * h_
         return h
 
-<<<<<<< HEAD
-    def call_seqs(self, x, condition_on, *params):
-        i_params = self.get_input_args(*params)
-        a_params = self.get_aux_args(*params)
-        i = self.input_net.preact(x, *i_params)
-        a = self.input_net_aux.preact(x, *a_params)
-=======
     def step_call(self, x, m, h0s, *params):
         '''Step version of __call__ for scan'''
         n_steps = x.shape[0]
@@ -299,7 +252,6 @@
             i = self.inter_nets[level - 1].step_preact(x, *i_params)
             a = self.inter_nets[self.n_layers + level - 1].step_preact(x, *i_params)
 
->>>>>>> fc926657
         if condition_on is not None:
             i += condition_on
         seqs = [a, i]
