--- conflicted
+++ resolved
@@ -128,7 +128,6 @@
     return 2 * trng.binomial(p=0.5*(p+1), size=size, n=1, dtype=p.dtype) - 1.
 
 def _cross_entropy(x, p):
-<<<<<<< HEAD
     energy = -x * T.log(p) - (1 - x) * T.log(1 - p)
     #p = T.clip(p, _clip, 1.0 - _clip)
     #energy = T.nnet.binary_crossentropy(p, x)
@@ -138,17 +137,6 @@
     entropy = -p * T.log(p) - (1 - p) * T.log(1 - p)
     #p_c = T.clip(p, _clip, 1.0 - _clip)
     #entropy = T.nnet.binary_crossentropy(p_c, p)
-=======
-    #energy = -x * T.log(p) - (1 - x) * T.log(1 - p)
-    p = T.clip(p, _clip, 1.0 - _clip)
-    energy = T.nnet.binary_crossentropy(p, x)
-    return energy.sum(axis=energy.ndim-1)
-
-def _binary_entropy(p):
-    #entropy = -p * T.log(p) - (1 - p) * T.log(1 - p)
-    p_c = T.clip(p, _clip, 1.0 - _clip)
-    entropy = T.nnet.binary_crossentropy(p_c, p)
->>>>>>> 48e435aa
     return entropy.sum(axis=entropy.ndim-1)
 
 # SOFTMAX ----------------------------------------------------------------------
