--- conflicted
+++ resolved
@@ -375,126 +375,6 @@
 
         return fe
 
-<<<<<<< HEAD
-    def reconstruct(self, x):
-        '''Reconstruction error (cross entropy).'''
-        r = self.trng.uniform(
-            size=(x.shape[0], self.dim_h),
-            dtype=floatX)
-
-        h, ph = self.step_sh_v(r, x, self.W, self.c)
-        pv = self.step_pv_h(h, self.W, self.b)
-
-        return pv
-
-    def estimate_nll(self, X):
-        fe = self.free_energy(X)
-        return fe.mean() + self.log_Z
-
-    def step_gibbs_ais(self, r_h_a, r_h_b, r_v, v, beta,
-                       W_a, b_a, c_a, W_b, b_b, c_b):
-        '''Step Gibbs sample for AIS'''
-        W_a = (1 - beta) * W_a
-        b_a = (1 - beta) * b_a
-        c_a = (1 - beta) * c_a
-
-        W_b = beta * W_b
-        b_b = beta * b_b
-        c_b = beta * c_b
-
-        h_a, _ = self.step_sh_v(r_h_a, v, W_a, c_a)
-        h_b, _ = self.step_sh_v(r_h_b, v, W_b, c_b)
-
-        pv_act = T.dot(h_a, W_a.T) + T.dot(h_b, W_b.T) + b_a + b_b
-        pv = eval(self.v_act)(pv_act)
-        v = (r_v <= pv).astype(floatX)
-
-        return v
-
-    def update_partition_function(self, K=10000, M=100):
-        '''Updates the partition function'''
-        log_za, d_logz, var_dlogz, log_ws, samples = self.ais(K, M)
-        updates = theano.OrderedUpdates([
-            (self.log_Z, log_za + d_logz),
-            (self.std_log_Z, T.sqrt(var_dlogz))])
-        results = OrderedDict(
-            log_za=log_za,
-            d_logz=d_logz,
-            var_dlogz=var_dlogz,
-            log_ws=log_ws
-        )
-        return results, updates
-
-    def ais(self, K, M):
-        '''Performs AIS to estimate the log of the partition function, Z.'''
-
-        def free_energy(x, beta, *params):
-            '''Calculates the free energy from the annealed distribution.'''
-            fe_a = self.step_free_energy(x, 1. - beta, *(params[:3]))
-            fe_b = self.step_free_energy(x, beta, *(params[3:]))
-            return fe_a + fe_b
-
-        def get_beta(k):
-            return (k / float(K)).astype(floatX)
-
-        def step_anneal(r_h_a, r_h_b, r_v, k, log_w, x, *params):
-            '''Step annealing function for scan.'''
-            beta_ = get_beta(k - 1)
-            beta  = get_beta(k)
-            log_w = log_w + free_energy(x, beta_, *params) - free_energy(x, beta, *params)
-            x = self.step_gibbs_ais(r_h_a, r_h_b, r_v, x, beta, *params)
-            return log_w, x
-
-        # Random numbers for scan
-        r_vs   = self.trng.uniform(size=(K, M, self.dim_v), dtype=floatX)
-        r_hs_a = self.trng.uniform(size=(K, M, self.dim_h), dtype=floatX)
-        r_hs_b = self.trng.uniform(size=(K, M, self.dim_h), dtype=floatX)
-
-        # Parameters for RBM a and b
-        W_a = T.zeros_like(self.W).astype(floatX)
-        b_a = -T.log(1. / self.mean_image - 1.)
-        c_a = T.zeros_like(self.c).astype(floatX)
-        params = [W_a, b_a, c_a] + self.get_params()
-
-        # x0 and log_w0
-        p0     = T.tile(1. / (1. + T.exp(-b_a)), (M, 1))
-        r      = self.trng.uniform(size=(M, self.dim_v), dtype=floatX)
-        x0     = (r <= p0).astype(floatX)
-        log_w0 = T.zeros((M,)).astype(floatX)
-
-        seqs         = [r_hs_a, r_hs_b, r_vs, T.arange(1, K + 1)]
-        outputs_info = [log_w0, x0]
-        non_seqs     = params
-
-        (log_ws, xs), updates = scan(
-            step_anneal, seqs, outputs_info, non_seqs, K,
-            name=self.name + '_ais', strict=False)
-
-        log_w  = log_ws[-1]
-        d_logz = T.log(T.sum(T.exp(log_w - log_w.max()))) + log_w.max() - T.log(M)
-        log_za = self.dim_h * T.log(2.).astype(floatX) + T.log(1. + T.exp(b_a)).sum()
-
-        var_dlogz = (M * T.exp(2. * (log_w - log_w.max())).sum() /
-                     T.exp(log_w - log_w.max()).sum() ** 2 - 1.)
-
-        return log_za, d_logz, var_dlogz, log_ws, xs[-1]
-
-    def step_free_energy(self, x, beta, W, b, c):
-        '''Step free energy function.'''
-        vis_term = beta * T.dot(x, b)
-        hid_act = beta * (T.dot(x, W) + c)
-        fe = -vis_term - T.log(1. + T.exp(hid_act)).sum(axis=1)
-        return fe
-
-    def free_energy(self, x):
-        '''Free energy function'''
-        if x.ndim == 3:
-            reduce_dims = (x.shape[0], x.shape[1])
-            x = x.reshape((reduce_dims[0] * reduce_dims[1], x.shape[2]))
-        else:
-            reduce_dims = None
-        fe = self.step_free_energy(x, 1., *self.get_params())
-=======
     def free_energy_h(self, h):
         '''Free energy function for hidden states.'''
         if h.ndim == 3:
@@ -503,7 +383,6 @@
         else:
             reduce_dims = None
         fe = self.step_free_energy_h(h, 1., *self.get_params())
->>>>>>> 8dbd3978
 
         if reduce_dims is not None:
             fe = fe.reshape(reduce_dims)
