--- conflicted
+++ resolved
@@ -90,12 +90,7 @@
             input_name = recognition_net.get('input_layer')
             recognition_net['distribution'] = 'gaussian'
             recognition_net['dim_in'] = dims[input_name]
-<<<<<<< HEAD
-            recognition_net['dim_out'] = dim_h
-            posterior = resolve_mlp(t).factory(**recognition_net)
-=======
             posterior = MLP.factory(**recognition_net)
->>>>>>> 21602ee1
             mlps['posterior'] = posterior
 
         if generation_net is not None:
