--- conflicted
+++ resolved
@@ -69,11 +69,7 @@
         preactx = T.dot(h_, Urb) * r + y_i
         h = T.tanh(preactx)
         h = u * h + (1. - u) * h_
-<<<<<<< HEAD
-        h = m * h + (1 - m) * h_
-=======
         h = m * h + (1. - m) * h_
->>>>>>> 2ac373f8
         return preact, h
 
     def _feed(self, X, M, H0, *params):
