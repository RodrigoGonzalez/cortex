--- conflicted
+++ resolved
@@ -72,54 +72,6 @@
 
     return train, valid, test
 
-def load_data_dijkstras(
-    dim_hs,
-    dataset=None,
-    train_batch_size=None,
-    valid_batch_size=None,
-    test_batch_size=None,
-    **dataset_args):
-
-    from caltech import CALTECH
-    from cifar import CIFAR
-    from mnist import MNIST
-    from uci import UCI
-
-    if dataset == 'mnist':
-        C = MNIST
-    elif dataset == 'cifar':
-        C = CIFAR
-    elif dataset == 'caltech':
-        C = CALTECH
-    elif dataset == 'uci':
-        C = UCI
-    elif dataset == 'euclidean':
-        C = Euclidean
-
-    if train_batch_size is not None:
-        train = DChains(C, dim_hs, batch_size=train_batch_size,
-                  mode='train',
-                  inf=False,
-                  **dataset_args)
-    else:
-        train = None
-    if valid_batch_size is not None:
-        valid = DChains(C, dim_hs, batch_size=valid_batch_size,
-                  mode='valid',
-                  inf=False,
-                  **dataset_args)
-    else:
-        valid = None
-    if test_batch_size is not None:
-        test = DChains(C, dim_hs, batch_size=test_batch_size,
-                 mode='test',
-                 inf=False,
-                 **dataset_args)
-    else:
-        test = None
-
-    return train, valid, test
-
 
 def extend_dataset(base_class):
     '''Function to extend any dataset class to store RNN hiddens.
@@ -168,162 +120,6 @@
                 if not self.inf:
                     raise StopIteration
 
-            idx = self.idx[self.pos:self.pos+batch_size]
-            hs = [H.get_value()[self.idx][self.pos:self.pos+batch_size]
-                  for H in self.Hs]
-            rval = super(DatasetWithHiddens, self).next(batch_size=batch_size)
-            rval['hs'] = hs
-            rval['idx'] = idx
-            return rval
-
-    return DatasetWithHiddens
-
-
-class DChains(object):
-    '''Chains dataset for Dijkstra's Chainer.
-
-    Special Chain Dataset for use with Dijkstra Chainer class.
-
-    '''
-    def __init__(self, D, dim_hs, batch_size=10, data_batch_size=100, build_batch=100, out_path=None,
-                 **dataset_args):
-        self.dataset = extend_dataset(D)(dim_hs, batch_size=data_batch_size, **dataset_args)
-        self.chainer = None
-        self.batch_size = batch_size
-        self.build_batch = build_batch
-
-        self.out_path = out_path
-        self.save_images = self.dataset.save_images
-
-        self.pos = -1
-        self.X   = None
-        self.M   = None
-        self.Hs  = None
-
-    def set_chainer(self, chainer):
-        self.chainer = chainer
-
-    def build_chain(self):
-        '''Builds a chain with dataset iterator.
-
-        Using owned Dataset class instance, call self.chainer.build_data_chain.
-        Optionally, save images from chains and trims end.
-
-        Raises:
-            StopIteration: Finished iterating through self.dataset
-        '''
-
-        if self.chainer is None:
-            raise ValueError('Chainer not set. Use `set_chainer` method.')
-
-        # Iterate through dataset. If reach the end, raise StopIteration
-        data_pos = self.dataset.pos
-        if data_pos == -1:
-            self.dataset.reset()
-            raise StopIteration
-
-        # Build the chain and set members.
-        chain_dict = self.chainer.build_data_chain(
-            self.dataset, build_batch=self.build_batch)
-
-        self.M = chain_dict['mask']
-        self.X = chain_dict['x_chain']
-        self.idx = chain_dict['i_chain']
-        self.Hs = chain_dict['h_chains']
-        self.data_idx = chain_dict['data_idx']
-
-        # Save images
-        if self.out_path is not None:
-            self.dataset.save_images(x,
-                path.join(self.out_path, '%s_chain_%d.png'
-                          % (self.dataset.mode, data_pos)), x_limit=200)
-
-    def reset(self):
-        '''Reset the iterator.'''
-        self.dataset.reset()
-        self.pos = -1
-
-    def next(self, batch_size=None):
-        '''Draw next set of chains.'''
-        if batch_size is None:
-            batch_size = self.batch_size
-
-        if self.pos == -1:
-            self.pos = 0
-            self.build_chain()
-
-        x = self.X[:, self.pos:self.pos+batch_size]
-        m = self.M[:, self.pos:self.pos+batch_size]
-        idx = self.idx[:, self.pos:self.pos+batch_size]
-        hs = [H[:, self.pos:self.pos+batch_size] for H in self.Hs]
-
-        if self.pos + batch_size >= self.X.shape[0]:
-            self.pos = -1
-        else:
-            self.pos += 1
-
-        rval = OrderedDict(
-            x=x,
-            idx=idx,
-            data_idx=self.data_idx,
-            mask=m,
-            hs=hs
-        )
-
-        return rval
-
-    def next_simple(self, batch_size=None):
-        x = self.dataset.next(batch_size=batch_size)
-        return x
-
-
-def extend_dataset(base_class):
-    '''Function to extend any dataset class to store RNN hiddens.
-
-    Args:
-        base_class: Dataset class or subclass.
-
-    Returns:
-        DatasetWithHiddens subclass.
-
-    Raises:
-        ValueError if base_class is not a Dataset class.
-
-    '''
-
-    if not issubclass(base_class, Dataset):
-        raise ValueError('%s must be a Dataset class' % base_class)
-
-    class DatasetWithHiddens(base_class):
-        '''Datset that stores RNN hidden states along with corresponding data.
-
-        This dataset wraps a Dataset class, storing hidden states for each of the
-        samples.
-
-        Attributes:
-            Hs: list of theano.shared. Stored hidden states for dataset.
-            idx: indices for Hs. For randomization.
-        '''
-        def __init__(self, dim_hs, **dataset_args):
-            super(DatasetWithHiddens, self).__init__(**dataset_args)
-            self.Hs = [theano.shared(np.zeros((self.n, dim_h,)).astype(floatX))
-                       for dim_h in dim_hs]
-            self.idx = range(self.n)
-
-        def randomize(self):
-            rnd_idx = np.random.permutation(np.arange(0, self.n, 1))
-            self.X = self.X[rnd_idx, :]
-            self.idx = [self.idx[i] for i in rnd_idx]
-
-        def next(self, batch_size=None):
-            if batch_size is None:
-                batch_size = self.batch_size
-
-            if self.pos == -1:
-                self.reset()
-                if not self.inf:
-                    raise StopIteration
-
             hs = [H.get_value()[self.idx][self.pos:self.pos+batch_size]
                   for H in self.Hs]
             rval = super(DatasetWithHiddens, self).next(batch_size=batch_size)
@@ -515,10 +311,7 @@
         self.P = chain_dict['p_chain']
         self.Hs = chain_dict['h_chain']
 
-<<<<<<< HEAD
-=======
-
->>>>>>> fc926657
+
         # Save images
         if self.out_path is not None:
             self.dataset.save_images(x,
@@ -589,27 +382,17 @@
 
         x, p, hs = self.get_batches(c)
 
-<<<<<<< HEAD
-=======
         if self.pos + 1 >= len(self.C):
             self.pos = -1
         else:
             self.pos += 1
 
->>>>>>> fc926657
         rval = OrderedDict(
-            pos=pos,
-            data_idx=self.data_idx,
             x=x,
             p=p,
             hs=hs
         )
 
-        if self.pos + 1 >= len(self.C):
-            self.pos = -1
-        else:
-            self.pos += 1
-
         return rval
 
     def next_simple(self, batch_size=None):
