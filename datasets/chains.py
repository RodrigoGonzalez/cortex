--- conflicted
+++ resolved
@@ -116,17 +116,10 @@
             self.chain_stride = chain_stride
 
         self.cpos = -1
-<<<<<<< HEAD
         self.X = None
         self.P = None
-        self.H = None
+        self.Hs = None
         self.C = None
-=======
-        self.X    = None
-        self.P    = None
-        self.Hs   = None
-        self.C    = None
->>>>>>> 21602ee1
         init_rngs(self, **kwargs)
 
     def set_chainer(self, chainer):
@@ -147,11 +140,8 @@
 
         self.X = chain_dict['x_chain']
         self.P = chain_dict['p_chain']
-<<<<<<< HEAD
-        self.H = chain_dict['h_chain']
-=======
-        self.Hs = chain_dict['h_chains']
->>>>>>> 21602ee1
+        self.Hs = chain_dict['h_chain']
+
 
         if self.out_path is not None:
             self.dataset.save_images(x,
@@ -162,11 +152,7 @@
             print 'Trimming %d' % trim_end
             self.X = self.X[:-trim_end]
             self.P = self.P[:-trim_end]
-<<<<<<< HEAD
-            self.H = self.H[:-trim_end]
-=======
             self.Hs = [H[:-trim_end] for H in self.Hs]
->>>>>>> 21602ee1
 
             if self.out_path is not None:
                 self.dataset.save_images(x,
@@ -185,22 +171,6 @@
             y.append(y_)
         return np.array(y).astype('float32')
 
-<<<<<<< HEAD
-    def get_batches(self, cs):
-        x = []
-        p = []
-        h = []
-        for c in cs:
-            x.append(self.X[c])
-            p.append(self.P[c])
-            h.append(self.H[c])
-
-        x = np.array(x).astype(floatX)
-        p = np.array(p).astype(floatX)
-        h = np.array(h).astype(floatX)
-
-        return x, p, h
-=======
     def get_batches(self, c):
         hs = []
         x = self.X[c]
@@ -211,7 +181,6 @@
         hs = np.array(hs).astype(floatX)
 
         return x, p, hs
->>>>>>> 21602ee1
 
     def reset(self):
         self.dataset.reset()
@@ -233,22 +202,11 @@
             for i in xrange(0, self.X.shape[0] - window + 1, self.chain_stride):
                 self.C.append(range(i, i + window))
             self.randomize()
-
-<<<<<<< HEAD
-        try:
-            cs = [self.C[self.cpos + b] for b in range(batch_size)]
-        except:
-            assert False, (len(self.C), self.cpos, batch_size)
-        x, p, h = self.get_batches(cs)
-
-        if self.cpos + 2 * self.batch_size >= len(self.C):
-=======
         c = self.C[self.cpos]
 
         x, p, hs = self.get_batches(c)
 
         if self.cpos + 1 >= len(self.C):
->>>>>>> 21602ee1
             self.cpos = -1
         else:
             self.cpos += 1
@@ -259,15 +217,6 @@
             hs=hs
         )
 
-<<<<<<< HEAD
-        rval = OrderedDict(
-            x=x,
-            p=p,
-            h=h
-        )
-
-=======
->>>>>>> 21602ee1
         return rval
 
     def next_simple(self, batch_size=None):
