--- conflicted
+++ resolved
@@ -1,10 +1,6 @@
 [PATHS]
-$irvi_data: 
-$irvi_outs: 
+$irvi_data:
+$irvi_outs:
 $mrn_data: 
-<<<<<<< HEAD
 $snp_data: 
-$snp_outs: 
-=======
-$snp_data:
->>>>>>> 791357ca
+$snp_outs: